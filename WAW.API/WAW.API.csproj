﻿<Project Sdk="Microsoft.NET.Sdk.Web">
  <PropertyGroup>
    <TargetFramework>net6.0</TargetFramework>
    <Nullable>enable</Nullable>
    <ImplicitUsings>enable</ImplicitUsings>
    <RootNamespace>WAW.API</RootNamespace>
    <UserSecretsId>f3c40075-c3e6-4d76-9976-68c00fc9d286</UserSecretsId>
  </PropertyGroup>
  <ItemGroup>
    <PackageReference Include="AutoMapper" Version="11.0.1"/>
    <PackageReference Include="AutoMapper.Extensions.Microsoft.DependencyInjection" Version="11.0.0"/>
    <PackageReference Include="Microsoft.EntityFrameworkCore" Version="6.0.5"/>
    <PackageReference Include="Microsoft.EntityFrameworkCore.Design" Version="6.0.5">
      <PrivateAssets>all</PrivateAssets>
      <IncludeAssets>runtime; build; native; contentfiles; analyzers; buildtransitive</IncludeAssets>
    </PackageReference>
<<<<<<< HEAD
    <PackageReference Include="Microsoft.EntityFrameworkCore.Relational" Version="6.0.5"/>
    <PackageReference Include="Pomelo.EntityFrameworkCore.MySql" Version="6.0.1"/>
    <PackageReference Include="Swashbuckle.AspNetCore" Version="6.3.1"/>
=======
    <PackageReference Include="Microsoft.EntityFrameworkCore.Relational" Version="6.0.5" />
    <PackageReference Include="Pomelo.EntityFrameworkCore.MySql" Version="6.0.1" />
    <PackageReference Include="Swashbuckle.AspNetCore" Version="6.3.1" />
    <PackageReference Include="Swashbuckle.AspNetCore.Annotations" Version="6.3.1" />
>>>>>>> 2fc0f298
  </ItemGroup>
  <ItemGroup>
    <InternalsVisibleTo Include="WAW.API.Tests"/>
  </ItemGroup>
  <ItemGroup>
    <Folder Include="Company\Controllers" />
  </ItemGroup>
  <Target Name="RestoreTools" BeforeTargets="Restore;CollectPackageReferences;Husky">
    <Exec Command="dotnet tool restore" StandardOutputImportance="Low" StandardErrorImportance="High"/>
  </Target>
  <Target Name="Husky" BeforeTargets="Restore;CollectPackageReferences" Condition="'$(HUSKY)' != 0">
    <Exec Command="npm install" StandardOutputImportance="Low" StandardErrorImportance="High"/>
    <Exec Command="dotnet husky install" StandardOutputImportance="Low" StandardErrorImportance="High" WorkingDirectory=".."/>
  </Target>
</Project><|MERGE_RESOLUTION|>--- conflicted
+++ resolved
@@ -14,16 +14,10 @@
       <PrivateAssets>all</PrivateAssets>
       <IncludeAssets>runtime; build; native; contentfiles; analyzers; buildtransitive</IncludeAssets>
     </PackageReference>
-<<<<<<< HEAD
-    <PackageReference Include="Microsoft.EntityFrameworkCore.Relational" Version="6.0.5"/>
-    <PackageReference Include="Pomelo.EntityFrameworkCore.MySql" Version="6.0.1"/>
-    <PackageReference Include="Swashbuckle.AspNetCore" Version="6.3.1"/>
-=======
     <PackageReference Include="Microsoft.EntityFrameworkCore.Relational" Version="6.0.5" />
     <PackageReference Include="Pomelo.EntityFrameworkCore.MySql" Version="6.0.1" />
     <PackageReference Include="Swashbuckle.AspNetCore" Version="6.3.1" />
     <PackageReference Include="Swashbuckle.AspNetCore.Annotations" Version="6.3.1" />
->>>>>>> 2fc0f298
   </ItemGroup>
   <ItemGroup>
     <InternalsVisibleTo Include="WAW.API.Tests"/>
